--- conflicted
+++ resolved
@@ -1,15 +1,4 @@
 from django.test import Client as ClientBase
-<<<<<<< HEAD
-from django.test import RequestFactory
-import pytest
-
-from erudit.test.factories import CollectionFactory
-from erudit.test.factories import JournalFactory
-from erudit.test.factories import PublisherFactory
-
-from .factories import UserFactory
-=======
->>>>>>> 89780060
 
 
 class Client(ClientBase):
@@ -45,42 +34,4 @@
             except IndexError:
                 value = ''
         result[select.attrib['name']] = value
-<<<<<<< HEAD
-    return result
-
-
-@pytest.mark.django_db
-class DBRequiredTestCase:
-    pass
-
-
-class EruditTestCase(DBRequiredTestCase):
-    @pytest.fixture(autouse=True)
-    def _setup_erudit(self):
-        # Setup a User instance
-        self.user = UserFactory.create(username='foo', email='foobar@erudit.org')
-        self.user.set_password('notreallysecret')
-        self.user.save()
-
-        # Setup a basic publisher
-        self.publisher = PublisherFactory.create(name='Test publisher')
-
-        # Setup a basic collection
-        self.collection = CollectionFactory.create(
-            code='erudit', localidentifier='erudit', name='Érudit')
-
-        # Add a journal with a single member
-        self.journal = JournalFactory.create(
-            collection=self.collection, publishers=[self.publisher])
-        self.journal.members.add(self.user)
-
-
-@pytest.mark.django_db
-class EruditClientTestCase(EruditTestCase):
-    @pytest.fixture(autouse=True)
-    def _setup_client(self):
-        self.factory = RequestFactory()
-        self.client = Client()
-=======
-    return result
->>>>>>> 89780060
+    return result
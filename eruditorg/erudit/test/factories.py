--- conflicted
+++ resolved
@@ -54,11 +54,8 @@
         IssueFactory(journal=instance)
         return instance
 
-<<<<<<< HEAD
-    collection = factory.SubFactory(CollectionFactory, code='erudit', name='Érudit')
-=======
-    collection = factory.SubFactory(CollectionFactory, code='erudit', is_main_collection=True)
->>>>>>> bffcdcd4
+    collection = factory.SubFactory(
+        CollectionFactory, code='erudit', name='Érudit', is_main_collection=True)
     type = factory.LazyAttribute(lambda o: JournalTypeFactory(code=o.type_code))
     code = factory.Sequence(lambda n: 'journal-{}'.format(n))
     name = factory.Sequence(lambda n: 'Revue{}'.format(n))
@@ -173,12 +170,8 @@
         JournalFactory,
         collection=factory.SubFactory(
             CollectionFactory,
-<<<<<<< HEAD
             code='persee',  # not erudit
-=======
-            code='not-erudit',
             is_main_collection=False,
->>>>>>> bffcdcd4
         )
     )
 

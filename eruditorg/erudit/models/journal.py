import copy
import datetime as dt
import dateutil.relativedelta as dr
from hashlib import md5

from lxml import etree as et

from django.core.cache import caches
from django.conf import settings
from django.contrib.auth.models import User
from django.core.exceptions import ObjectDoesNotExist
from django.core.urlresolvers import reverse
from django.db import models
from django.db.models import Q, Case, When
from django.utils.functional import cached_property
from django.utils.translation import get_language
from django.utils.translation import gettext_lazy as _, pgettext
from django.utils.text import slugify
from eruditarticle.objects import EruditArticle
from eruditarticle.objects import EruditJournal
from eruditarticle.objects import EruditPublication
from eulfedora.util import RequestFailed
from PIL import Image
from requests.exceptions import ConnectionError

from ..abstract_models import FedoraDated
from ..abstract_models import OAIDated
from ..conf import settings as erudit_settings
from ..fedora.modelmixins import FedoraMixin
from ..fedora.objects import ArticleDigitalObject
from ..fedora.objects import JournalDigitalObject
from ..fedora.objects import PublicationDigitalObject
from ..fedora.cache import get_cached_datastream_content
from ..fedora.cache import cache_fedora_result
from ..fedora.utils import localidentifier_from_pid


from ..managers import InternalIssueManager
from ..managers import InternalJournalManager
from ..managers import LegacyJournalManager
from ..managers import UpcomingJournalManager
from ..managers import ManagedJournalManager
<<<<<<< HEAD
from ..solr.models import SolrDocument
from ..utils import get_sort_key_func, strip_stopwords_prefix
=======
from ..utils import get_sort_key_func, strip_stopwords_prefix, catch_and_log
>>>>>>> bffcdcd4

from .core import Collection, Publisher

cache = caches['fedora']


class JournalType(models.Model):
    """ The type of a Journal instance. """

    name = models.CharField(max_length=255, verbose_name=_('Nom'))

    CODE_CULTURAL, CODE_SCIENTIFIC = 'C', 'S'
    CODE_CHOICES = (
        (CODE_CULTURAL, _('Culturel')),
        (CODE_SCIENTIFIC, _('Savant')),
    )
    code = models.SlugField(verbose_name=_('Code'), max_length=2, choices=CODE_CHOICES, unique=True)

    def embargo_duration(self, unit='months'):
        embargo_duration_in_months = erudit_settings.SCIENTIFIC_JOURNAL_EMBARGO_IN_MONTHS \
            if self.code == 'S' \
            else erudit_settings.CULTURAL_JOURNAL_EMBARGO_IN_MONTHS

        if unit == 'months':
            return embargo_duration_in_months
        if unit == 'days':
            duration = dt.date.today() - (
                dt.date.today() - dr.relativedelta(months=embargo_duration_in_months)
            )
            return duration.days

    class Meta:
        verbose_name = _('Type de revue')
        verbose_name_plural = _('Types de revue')
        ordering = ['name', ]

    def __str__(self):
        return self.name


class Journal(FedoraMixin, FedoraDated, OAIDated):
    """ The main Journal model.

    A journal is a collection of issues. It should be associated with a collection: Érudit, Persée,
    etc. This model supports Fedora-based journals through the use of the ``localidentifier`` field.
    Journals that are not provided by Fedora should not use this field.
    """

    collection = models.ForeignKey(Collection)
    """ The :py:class`collection <erudit.models.core.Collection>` of which this
    ``Journal`` is part"""

    type = models.ForeignKey(JournalType, null=True, blank=True, verbose_name=_('Type'))
    """ The type of the journal """

    name = models.CharField(max_length=255, verbose_name=_('Nom'), help_text=_('Nom officiel'))
    """ The ``name`` of the journal """

    code = models.SlugField(
        max_length=255, unique=True, verbose_name=_('Code'),
        help_text=_('Identifiant unique (utilisé dans URL Érudit)'))
    """ The shortname of the journal """

    issn_print = models.CharField(
        max_length=255, null=True, blank=True, verbose_name=_('ISSN imprimé'))
    """ The print ISSN of the journal """

    issn_web = models.CharField(max_length=255, null=True, blank=True, verbose_name=_('ISSN web'))
    """ The web ISSN of the journal """

    subtitle = models.CharField(max_length=255, null=True, blank=True)
    """ The subtitle of the journal """

    localidentifier = models.CharField(
        max_length=100, unique=True, blank=True, null=True, verbose_name=_('Identifiant Fedora'))
    """ Fedora commons identifier. Used to implement the
    :py:class:`FedoraMixin <erudit.fedora.modelmixins.FedoraMixin>` model mixin. """

    publishers = models.ManyToManyField(
        Publisher, related_name='journals', blank=True, verbose_name=_('Éditeurs'))
    """ The publishers of the journal """

    paper = models.NullBooleanField(
        default=None, verbose_name=_('Papier'),
        help_text=_('Est publiée également en version papier?'))
    """ Defines whether this Journal is printed in paper or not """

    open_access = models.BooleanField(
        default=False, verbose_name=_('Libre accès'),
        help_text=_("Cette revue est en accès libre?"))
    """ Defines whether the journal can be accessed by anyone """

    issues_per_year = models.IntegerField(
        null=True, blank=True, verbose_name=_('Numéros par année'))
    """ Defines the number of issues per year """

    first_publication_year = models.PositiveIntegerField(
        verbose_name=_('Première année de publication'), blank=True, null=True)
    """ The first year when an issue of this journal has been published. """

    last_publication_year = models.PositiveIntegerField(
        verbose_name=_('Dernière année de publication'), blank=True, null=True)
    """ The last year when an issue of this journal has been published. """

    external_url = models.URLField(null=True, blank=True, verbose_name=_('URL'))
    """ External URL of the home page of the Journal """

    redirect_to_external_url = models.BooleanField(
        default=False,
        verbose_name=_("Rediriger vers l'URL externe"),
        help_text=_("Cocher si les numéros de cette revue ne sont pas hébergés sur la plateforme Érudit")  # noqa
    )

    # Status of the journal
    active = models.BooleanField(
        default=True, verbose_name=_('Actif'),
        help_text=_("Une revue inactive n'édite plus de numéros"))
    """ Whether the Journal is active or not. An inactive journal is
    a journal that still publish issues """

    # The field defines the users who can interact this object (coupled with permissions)
    members = models.ManyToManyField(
        User,
        blank=True,
        related_name='journals',
        verbose_name=_('Membres')
    )
    """ Users that are part of this journal's organization """

    is_new = models.BooleanField(
        default=False,
        verbose_name=_("Est une nouveauté"),
        help_text=_("Cocher si cette revue est nouvelle sur la plateforme d'Érudit.")
    )

    disciplines = models.ManyToManyField('Discipline', related_name='journals')
    """ The disciplines associated with the journal. """

    next_journal = models.ForeignKey(
        'Journal', verbose_name=_('Revue suivante'), blank=True, null=True, related_name='+')
    """ The journal that follows the current journal if any. """

    previous_journal = models.ForeignKey(
        'Journal', verbose_name=_('Revue précédente'), blank=True, null=True, related_name='+')
    """ The journal that precedes the current journal if any. """

    website_url = models.URLField(verbose_name=_('Site web'), blank=True, null=True)
    """ The website URL of the journal if any. """

    objects = models.Manager()
    internal_objects = InternalJournalManager()
    legacy_objects = LegacyJournalManager()
    upcoming_objects = UpcomingJournalManager()
    managed_objects = ManagedJournalManager()

    class Meta:
        verbose_name = _('Revue')
        verbose_name_plural = _('Revues')
        ordering = ['name']

    def __str__(self):
        return '{:s} [{:s}]'.format(self.name, self.code)

    # Fedora-related methods and properties
    # --
    @property
    def provided_by_fedora(self):
        """ Tells if an object is in Fedora

        .. deprecated:: 0.4.39
           use :meth:`~.is_in_fedora` instead
        """
        # We assume that the journals provided by a Fedora endpoint have a localidentifier.
        if self.redirect_to_external_url:
            return False

        if self.localidentifier and self.collection.localidentifier:
            return True
        return False

    def get_full_identifier(self):
        if self.provided_by_fedora:
            return "{}:{}.{}".format(
                erudit_settings.FEDORA_PIDSPACE,
                self.collection.localidentifier,
                self.localidentifier
            )
        return None

    def get_fedora_model(self):
        return JournalDigitalObject

    def get_erudit_class(self):
        return EruditJournal

    @cache_fedora_result
    @catch_and_log
    def get_titles(self):
        last_issue = self.last_issue
        if not self.is_in_fedora or not last_issue:
            titles = {'main': self.name}
        else:

            titles = last_issue.erudit_object.get_journal_title()
        return titles

    # Journal-related methods and properties
    # --

    @property
    def letter_prefix(self):
        """ Returns its name first letter """
        return slugify(strip_stopwords_prefix(self.name))[:1].upper()

    @property
    def sortable_name(self):
        """ Returns its name without some characters in order to ease sort operations.

        This value should not be used to display the name of the Journal instance!
        """
        return get_sort_key_func()(self.name)

    @property
    def publication_period(self):
        """ Returns the publication period of the journal. """
        if self.first_publication_year and self.last_publication_year:
            return '{first} - {last}'.format(
                first=self.first_publication_year, last=self.last_publication_year)

    @property
    def embargo_in_months(self):
        return self.type.embargo_duration() if self.type else \
            erudit_settings.DEFAULT_JOURNAL_EMBARGO_IN_MONTHS

    @property
    def date_embargo_begins(self):
        """Return the embargo begining date if apply """
        # FIXME avoid hardcoding the collection code
        if self.open_access or not self.active or not self.collection.is_main_collection:
            return None
        else:
            return dt.date.today() - dr.relativedelta(months=self.embargo_in_months)

    @property
    def days_not_available_from_today(self):
        return (dt.date.today() - self.date_embargo_begins).days if self.date_embargo_begins \
            else None

    @property
    def legacy_code(self):
        """ Returns the code used to identify the journal in our "legacy" systems.
        """
        if self.is_scientific():
            return self.code
        elif self.is_cultural():
            return self.localidentifier

    @property
    def solr_code(self):
        result = self.legacy_code
        if result == 'cd1':  # exception: Cahier de droit's ID in solr is "cd", not "cd1"
            result = 'cd'
        return result

    # Issues-related methods and properties
    # --

    # PERFORMANCE WARNING: this query is somewhat expensive, call responsibly. We can't cache this
    # property because the result is a queryset, not actual results.
    @property
    @catch_and_log
    def published_issues(self):
        """ Return the published issues of this Journal. """
        qs = self.issues.filter(is_published=True)
        if self.is_in_fedora:
            # Properly ordering issues is not our job. It's the responsibility of the creator of
            # the fedora object. Subtle things can affect ordering and we need to dumbly use this
            # order.
            pids = self.erudit_object.get_published_issues_pids()
            localidentifiers = [localidentifier_from_pid(pid) for pid in pids]
            # https://stackoverflow.com/a/37648265
            whens = [When(localidentifier=lid, then=i) for i, lid in enumerate(localidentifiers)]
            # Those When() below are for situations where there's fedora issues mixed with
            # non-fedora issues. We want non-fedora issues to come first because it's likely
            # a special case for RECMA (see eruditorg#1651). It's not supposed to happen
            # otherwise
            whens.append(When(localidentifier__isnull=True, then=-1))
            whens.append(When(localidentifier='', then=-1))
            qs = qs.order_by(Case(*whens, default=9999), '-date_published')
        return qs

    @property
    def published_open_access_issues(self):
        """ Return the published open access issues of this Journal. """
        # XXX should be non-embargoed
        if self.date_embargo_begins:
            return self.published_issues.filter(
                Q(date_published__lt=self.date_embargo_begins) | Q(force_free_access=True)
            )
        else:
            return self.published_issues

    @cached_property
    def first_issue(self):
        if self.is_in_fedora:
            pids = self.erudit_object.get_published_issues_pids()
            if pids:
                return Issue.from_fedora_pid(pids[-1])
            else:
                return None
        else:
            return self.published_issues.order_by('date_published').first()

    # We cache this because published_issues is expensive and this is called often when generating
    # the journal detail view.
    @cached_property
    def last_issue(self):
        if self.is_in_fedora:
            pids = self.erudit_object.get_published_issues_pids()
            if pids:
                return Issue.from_fedora_pid(pids[0])
            else:
                return None
        else:
            return self.published_issues.order_by('-date_published').first()

    @property
    def published_open_access_issues_period_coverage(self):
        """ Return the date coverage of the open access issues of this Journal.

        .. deprecated:: 0.4.39
           This method is unused.
        """
        open_access_issues = self.published_open_access_issues.order_by('-date_published')
        return None if not open_access_issues.exists() else {
            'from': open_access_issues.last().date_published,
            'to': open_access_issues.first().date_published
        }

    def is_scientific(self):
        """ Helper method that returns True if this journal is a scientific journal """
        return self.type.code == JournalType.CODE_SCIENTIFIC

    def is_cultural(self):
        """ Helper method that returns True if this journal is a scientific journal """
        return self.type.code == JournalType.CODE_CULTURAL


class Issue(FedoraMixin, FedoraDated, OAIDated):
    """ An issue of a journal. """

    journal = models.ForeignKey(Journal, related_name='issues', verbose_name=_('Revue'))
    """ The :py:class`journal <erudit.models.core.Journal>` of which this ``Issue`` is part """

    title = models.CharField(max_length=255, null=True, blank=True)
    """ The title of the issue """

    html_title = models.CharField(max_length=400, null=True, blank=True)
    """ The title of the issue in HTML """

    year = models.PositiveIntegerField(verbose_name=_('Année'))
    """ The publication year of the issue """

    publication_period = models.CharField(
        max_length=255, verbose_name=_('Période de publication'), null=True, blank=True)
    """ The publication period of the issue """

    volume = models.CharField(max_length=255, null=True, blank=True, verbose_name=_('Volume'))
    """ The volume of the issue """

    number = models.CharField(max_length=255, null=True, blank=True, verbose_name=_('Numéro'))
    """ The number of the issue """

    first_page = models.CharField(
        max_length=16, null=True, blank=True, verbose_name=_('Première page'))
    """ The first page of the issue """

    last_page = models.CharField(
        max_length=16, null=True, blank=True, verbose_name=_('Dernière page'))
    """ The last page of the issue """

    special_issue = models.BooleanField(
        default=False, verbose_name=_('Numéro spécial'),
        help_text=_("Cocher s'il s'agit d'un numéro spécial."))
    """ Indicates if the issue is a special issue """

    thematic_issue = models.BooleanField(default=False, verbose_name=_('Numéro thématique'))
    """ Indicates if the issue is a thematic issue """

    date_produced = models.DateField(null=True, blank=True, verbose_name=_('Date de production'))
    """ The production date of the issue """

    date_published = models.DateField(verbose_name=_('Date de publication'))
    """ The publication date of the issue """

    external_url = models.URLField(
        null=True, blank=True,
        verbose_name=_('URL Externe'), help_text=_("URL du site où les numéros sont hébergés"))
    """ External URL of the issue """

    is_published = models.BooleanField(default=False, verbose_name=_('Est publié sur www'))
    """ Defines if an issue is published """

    def is_published_in_fedora(self):
        """ Query Fedora to get the publication status of this ``Issue``

        A ``Issue`` object is considered to be published if it's in the ``publications``
        datastream of its ``Journal``.

        .. warning:: This method is costly as it performs two lookups in Fedora to return its
          results

        :return: ``True`` if the ``Issue`` is published in Fedora
        """
        if not self.is_in_fedora:
            return False

        fedora_journal = self.journal.fedora_object
        publications_tree = et.fromstring(fedora_journal.publications.content.serialize())
        xml_issue_nodes = publications_tree.findall('.//numero')

        for issue_node in xml_issue_nodes:
            if self.localidentifier in issue_node.get('pid'):
                return True
        return False

    localidentifier = models.CharField(
        max_length=100, unique=True, blank=True, null=True, verbose_name=_('Identifiant Fedora'))
    """ The ``Fedora`` identifier of an issue """

    force_free_access = models.BooleanField(
        default=False, verbose_name=_('Contraindre en libre accès')
    )
    """ Defines if the issue has to be in open access despite everything """

    objects = models.Manager()
    internal_objects = InternalIssueManager()

    class Meta:
        verbose_name = _('Numéro')
        verbose_name_plural = _('Numéros')
        ordering = ['journal', 'year', 'volume', 'number', ]

    def __str__(self):
        if self.volume and self.number and self.year:
            return '{:s} {:s} {:s} {:s}'.format(
                self.journal.code, str(self.year), self.volume, self.number)
        return self.journal.code

    def __repr__(self):
        return "<Issue {} {}>".format(self.journal.code, self.pk)

    # Fedora-related methods and properties
    # --

    def get_fedora_model(self):
        return PublicationDigitalObject

    def get_erudit_class(self):
        return EruditPublication

    def get_full_identifier(self):
        if self.journal.provided_by_fedora and self.localidentifier:
            return '{}.{}'.format(
                self.journal.get_full_identifier(),
                self.localidentifier
            )
        return None

    @staticmethod
    def from_fedora_ids(journal_code, localidentifier):
        """ Returns an Issue from the DB if it exists or an ephemeral if it doesn't

        If the ID doesn't exist either in the DB or in Fedora, raise DoesNotExist.
        """
        try:
            return Issue.objects.get(localidentifier=localidentifier)
        except Issue.DoesNotExist:
            try:
                journal = Journal.objects.get(
                    Q(code=journal_code) | Q(localidentifier=journal_code))
            except Journal.DoesNotExist:
                raise Issue.DoesNotExist()
            else:
                issue = Issue()
                issue.journal = journal
                issue.localidentifier = localidentifier
                if issue.is_in_fedora:
                    issue.sync_with_erudit_object()
                    return issue
                else:
                    raise Issue.DoesNotExist()

    @staticmethod
    def from_fedora_pid(pid):
        _, journalid, issueid = pid.split('.')
        return Issue.from_fedora_ids(journalid, issueid)

    def sync_with_erudit_object(self, erudit_object=None):
        """ Copy ``erudit_object``'s values in appropriate fields in ``self``.

        :param erudit_object: A ``EruditPublication``.
        """
        if erudit_object is None:
            erudit_object = self.erudit_object

        self.year = erudit_object.publication_year
        self.publication_period = erudit_object.publication_period
        self.volume = erudit_object.volume
        self.number = erudit_object.number
        self.first_page = erudit_object.first_page
        self.last_page = erudit_object.last_page
        self.title = erudit_object.theme
        self.html_title = erudit_object.html_theme
        self.thematic_issue = erudit_object.theme is not None
        pubdate = erudit_object.publication_date
        if pubdate:
            self.date_published = dt.datetime.strptime(pubdate, '%Y-%m-%d').date()
        else:
            self.date_published = dt.datetime(int(self.year), 1, 1)
        self.date_produced = erudit_object.production_date \
            or erudit_object.publication_date
        try:
            first_article = next(self.get_articles_from_fedora())
        except StopIteration:
            pass
        else:
            if first_article.erudit_object.is_of_type_roc:
                self.force_free_access = True
        self.is_published = self.pid in self.journal.erudit_object.get_published_issues_pids()

    def get_articles_from_fedora(self):
        # this is a bit of copy/paste from import_journals_from_fedora but I couldn't find an
        # elegant way to generalize that code. This mechanism will probably change soon anyway.
        summary_tree = self.fedora_object.summary.content.node
        xml_article_nodes = summary_tree.findall('.//article')
        for article_node in xml_article_nodes:
            try:
                yield Article.from_issue_and_localidentifier(self, article_node.get('idproprio'))
            except Article.DoesNotExist:
                pass

    @cached_property
    def has_coverpage(self):
        """ Returns a boolean indicating if the considered issue has a coverpage. """
        if self.fedora_object is None:
            return False
        try:
            content = get_cached_datastream_content(self.fedora_object, 'coverpage')
        except (RequestFailed, ConnectionError):  # pragma: no cover
            if settings.DEBUG:
                return False
            raise

        if not content:
            return False

        # Checks the content of the image in order to detect if it contains only one single color.
        im = Image.open(copy.copy(content))
        extrema = im.convert('L').getextrema()
        empty_coverpage = (extrema == (0, 0)) or (extrema == (255, 255))
        im.close()

        return not empty_coverpage

    @property
    def prepublication_ticket(self):
        return md5(self.localidentifier.encode('utf-8')).hexdigest()

    # Issue-related methods and properties
    # --

    @property
<<<<<<< HEAD
    def is_external(self):
        return self.journal.collection.code == 'unb'

    @property
=======
    @catch_and_log
>>>>>>> bffcdcd4
    def number_for_display(self):
        if self.number:
            return self.number
        if self.is_in_fedora:
            publication_type = self.erudit_object.get_publication_type()
            if publication_type == 'hs':
                return _('hors-série')
            if publication_type == 'index':
                return _('index')
            if publication_type == 'supp':
                return _('suppl.')
        return None

    @cached_property
    @catch_and_log
    def abbreviated_volume_title(self):
        """ For more information please refer to :meth:`~.volume_title`

        :returns: the abbreviated volume numbering information
        """
        if self.is_in_fedora:
            return self.erudit_object.get_volume_numbering(
                abbreviated=True,
                formatted=True
            )

        publication_period = self.publication_period if self.publication_period else str(self.year)
        number = self.number
        if self.volume and number:
            return _(
                'Vol. {volume}, n<sup>o</sup> {number}, {publication_date}'.format(
                    volume=self.volume, number=number, publication_date=publication_period.lower()))
        elif self.volume and not number:
            return _(
                'Vol. {volume}, {publication_date}'.format(
                    volume=self.volume, publication_date=publication_period.lower()))

        return _(
            'N<sup>o</sup> {number}, {publication_date}'.format(
                number=number, publication_date=publication_period.lower()))

    @cached_property
    @catch_and_log
    def volume_title(self):
        """ Returns a title for the current issue using its volume and its number.

        If the object is present in Fedora commons, do not perform any formatting
        and let ``liberuditarticle`` format the volume_title. Otherwise, use the
        information at hand and format the volume numbering information of the issue.
        """

        if self.is_in_fedora:
            return self.erudit_object.get_volume_numbering(formatted=True)
        publication_period = self.publication_period if self.publication_period else self.year

        number = self.number_for_display
        if self.volume and number:
            return _(
                'Volume {volume}, numéro {number}, {publication_date}'.format(
                    volume=self.volume, number=number, publication_date=publication_period))
        elif self.volume and not number:
            return _(
                'Volume {volume}, {publication_date}'.format(
                    volume=self.volume, publication_date=publication_period
                )
            )
        return _(
            'Numéro {number}, {publication_date}'.format(
                number=number, publication_date=publication_period))

    @property
    def volume_title_with_pages(self):
        """ Returns a title for the current issue using its volume, its number and its pages. """
        first_page = self.first_page
        last_page = self.last_page

        if first_page and last_page and (first_page != '0' and first_page != last_page):
            return _('{title}, p. {first_page}-{last_page}').format(
                title=self.volume_title, first_page=first_page, last_page=last_page)
        elif first_page and first_page != '0':
            return _('{title}, p. {first_page}').format(
                title=self.volume_title, first_page=first_page)
        return self.volume_title

    @cached_property
    def volume_slug(self):
        """ Returns a slug string containing the issue's publication year, volume and number. """
        volume = 'v' + self.volume if self.volume else None
        number = 'n' + self.number if self.number else None
        elements = [str(self.year), volume, number]
        return '-'.join([e for e in elements if e]).replace(" ", "-")

    @property
    def embargoed(self):
        """ Returns a boolean indicating if the issue is embargoed. """

        if not self.is_published:
            # Technically, we're not "embargoed", we're not published at all! If we're asking
            # whether an unpublished issue is embargoed, something wen't wrong. Let's go with the
            # safe answer here: embargo the issue.
            return True
        if self.force_free_access:
            return False
        journal = self.journal
        threshold = journal.date_embargo_begins
        if threshold is None:
            # the journal doesn't embargo its issues
            return False
        elif self.date_published < threshold:
            # we should normally be out of embargo, *but*, we have an exception for the last issue
            # of a journal. A journal that is not in open access always has its last issue
            # embargoed.
            # On top of this, another exception: we don't apply the exception if the journal has
            # a "next_journal" because that means that the journal hasn't stopped publishing, it
            # merely changed its name. We don't want the last issue of the old journal to be stuck
            # in embargo forever.
            if journal.next_journal is None and self == journal.last_issue:
                return True
            else:
                return False
        else:
            return True

    @property
    @catch_and_log
    def name_with_themes(self):
        if not self.is_in_fedora:
            return None

        def _format_theme(theme):
            if theme.get('html_subname'):
                return "{html_name}: {html_subname}".format(
                    html_name=theme['html_name'],
                    html_subname=theme['html_subname']
                )
            return theme['html_name']

        themes = list(self.erudit_object.themes.values())
        if len(themes) > 1:
            first_theme = themes.pop(0)
            return "{first_theme} / {themes}".format(
                first_theme=_format_theme(first_theme),
                themes=",".join(_format_theme(theme) for theme in themes)
            )
        if len(themes) == 1:
            return _format_theme(themes.pop())
        return self.title


# Implementation note: This class is transitioning from a Django model to a Solr/Fedora model. This
#                      transition is a big one and it's now in a hybrid state where it seems that
#                      it's role is blurred with the role of erudit.solr.models.Article. It's
#                      temporary. In time, these two models will be one.

class Article(FedoraMixin):
    class DoesNotExist(ObjectDoesNotExist):
        pass

    ARTICLE_DEFAULT, ARTICLE_REPORT, ARTICLE_OTHER, ARTICLE_NOTE = (
        'article', 'compterendu', 'autre', 'note'
    )
    TYPE_DISPLAY = {
        ARTICLE_DEFAULT: _('Article'),
        ARTICLE_REPORT: _('Compte rendu'),
        ARTICLE_NOTE: pgettext("Article Note", "Note"),
        ARTICLE_OTHER: _('Autre'),
    }
    PROCESSING_FULL = 'C'
    PROCESSING_MINIMAL = 'M'

    def __init__(self, issue, localidentifier, solr_object=None):
        super().__init__()
        self.issue = issue
        self.localidentifier = localidentifier
        self._solr_object = solr_object

    def __str__(self):
        if self.title:
            return self.title
        return _('Aucun titre')

    def __repr__(self):
        return "<Article: {}>".format(self.pid)

    def __eq__(self, other):
        return self.localidentifier is not None and self.localidentifier == other.localidentifier

<<<<<<< HEAD
    def __getattr__(self, name):
        if name.startswith('_'):
            return super().__getattr__(name)
        if self.fedora_is_loaded:
            try:
                return getattr(self.erudit_object, name)
            except AttributeError:
                pass
        return getattr(self.solr_object, name)
=======
    @catch_and_log
    def get_formatted_authors(self, style=None):
        return self.erudit_object.get_authors(formatted=True, style=style)
>>>>>>> bffcdcd4

    # Fedora-related methods and properties
    # --

    def get_fedora_model(self):
        return ArticleDigitalObject

    def get_erudit_class(self):
        return EruditArticle

    def get_full_identifier(self):
        if self.issue.journal.provided_by_fedora:
            return '{}.{}'.format(
                self.issue.get_full_identifier(),
                self.localidentifier
            )
        return None

    @staticmethod
    def from_issue_and_localidentifier(issue, localidentifier):
        article = Article(issue, localidentifier)
        if not article.is_in_fedora:
            raise Article.DoesNotExist()
        return article

    @staticmethod
    def from_fedora_ids(journal_code, issue_localidentifier, localidentifier):
        try:
            issue = Issue.from_fedora_ids(journal_code, issue_localidentifier)
        except Issue.DoesNotExist:
            raise Article.DoesNotExist()
        else:
            return Article.from_issue_and_localidentifier(issue, localidentifier)

    # Solr-related methods and properties
    # --

    @property
<<<<<<< HEAD
    def solr_object(self):
        if self._solr_object is None:
            self._solr_object = SolrDocument.from_solr_id(self.solr_id, specialized_class=False)
        return self._solr_object

    @staticmethod
    def from_solr_object(solr_object):
        solr_data = solr_object.solr_data
        try:
            issue = Issue.from_fedora_ids(solr_data.get('RevueID'), solr_data.get('NumeroID'))
        except Issue.DoesNotExist:
            raise Article.DoesNotExist()
        article = Article(issue, solr_object.localidentifier, solr_object=solr_object)
        return article
=======
    @catch_and_log
    def title(self):
        return self.erudit_object.get_title(formatted=True, html=False)

    @property
    @catch_and_log
    def html_title(self):
        return self.erudit_object.get_title(formatted=True, html=True)
>>>>>>> bffcdcd4

    @property
    def solr_id(self):
        collection_code = self.issue.journal.collection.code
        if collection_code == 'erudit':
            # For the Érudit collection, we use the articleès fedora id directly
            return self.localidentifier
        elif collection_code == 'unb':
            return 'unb:{}'.format(self.localidentifier)
        elif collection_code == 'persee':
            # For Persée too, we directly use localidentifier
            return self.localidentifier
        else:
            raise ValueError("Can't search this type of article in Solr")

    # URLs
    # --

    def get_absolute_url(self):
        if self.is_external:
            return self.solr_object.url
        else:
            return reverse(
                'public:journal:article_detail', args=(
                    self.issue.journal.code, self.issue.volume_slug, self.issue.localidentifier,
                    self.localidentifier)
            )

    @property
    def journal_url(self):
        journal = self.issue.journal
        if journal.external_url:
            return journal.external_url
        return reverse('public:journal:journal_detail', args=(journal.code, ))

    @property
    def issue_url(self):
        issue = self.issue
        if issue.external_url:
            return issue.external_url
        return reverse('public:journal:issue_detail', args=(
            issue.journal.code,
            issue.volume_slug,
            issue.localidentifier,
        ))

    @property
    def pdf_url(self):
        urlpdf = self.erudit_object._dom.find('.//urlpdf')
        if urlpdf is not None and urlpdf.text:
            # If we have a external pdf url, then it's always the proper one to return.
            return urlpdf.text
        if self.issue.external_url:
            # special case. if our issue has an external_url, regardless of whether we have a
            # fedora object, we *don't* have a PDF url. See the RECMA situation at #1651
            return None
        if self.fedora_object:
            return reverse('public:journal:article_raw_pdf', kwargs={
                'journal_code': self.issue.journal.code,
                'issue_slug': self.issue.volume_slug,
                'issue_localid': self.issue.localidentifier,
                'localid': self.localidentifier,
            })

    def cite_url(self, type):
        return reverse('public:journal:article_citation_{}'.format(type), kwargs={
            'journal_code': self.issue.journal.code,
            'issue_slug': self.issue.volume_slug,
            'issue_localid': self.issue.localidentifier,
            'localid': self.localidentifier,
        })

    def cite_enw_url(self):
        return self.cite_url('enw')

    def cite_bib_url(self):
        return self.cite_url('bib')

    def cite_ris_url(self):
        return self.cite_url('ris')

    # Proxies to erudit_object
    @property
    def authors(self):
        return self.erudit_object.get_authors()

    def get_formatted_authors(self, style=None):
        return self.erudit_object.get_authors(formatted=True, style=style)

    def get_formatted_authors_mla(self):
        return self.get_formatted_authors(style='mla')

    def get_formatted_authors_apa(self):
        return self.get_formatted_authors(style='apa')

    def get_formatted_authors_chicago(self):
        return self.get_formatted_authors(style='chicago')

    @property
    def title(self):
        return self.erudit_object.get_title(formatted=True, html=False)

    @property
    def html_title(self):
        return self.erudit_object.get_title(formatted=True, html=True)

    @property
    def abstracts(self):
        return self.erudit_object.abstracts

    @property
    @catch_and_log
    def abstract(self):
        """ Returns an abstract that can be used with the current language. """
        abstracts = self.abstracts
        lang = get_language()
        _abstracts = list(filter(lambda r: r['lang'] == lang, abstracts))
        _abstract_lang = _abstracts[0]['content'] if len(_abstracts) else None
        _abstract = abstracts[0]['content'] if len(abstracts) else None
        return _abstract_lang or _abstract

    @property
    @catch_and_log
    def section_title_1(self):
        section_titles = self.erudit_object.get_section_titles(level=1)
        return section_titles['main'] if section_titles else None

    @property
    @catch_and_log
    def section_title_1_paral(self):
        section_titles = self.erudit_object.get_section_titles(level=1)
        return section_titles['paral'].values() if section_titles else None

    @property
    @catch_and_log
    def section_title_2(self):
        section_titles = self.erudit_object.get_section_titles(level=2)
        return section_titles['main'] if section_titles else None

    @property
    @catch_and_log
    def section_title_2_paral(self):
        if self.is_in_fedora:
            section_titles = self.erudit_object.get_section_titles(level=2)
            return section_titles['paral'].values() if section_titles else None
        else:
            title = next(filter(lambda s: s.level == 2 and s.paral, self._section_titles), None)
            return title.title if title else []

    @property
    @catch_and_log
    def section_title_3(self):
        section_titles = self.erudit_object.get_section_titles(level=3)
        return section_titles['main'] if section_titles else None

    @property
    @catch_and_log
    def section_title_3_paral(self):
        section_titles = self.erudit_object.get_section_titles(level=3)
        return section_titles['paral'].values()

    @property
    def has_pdf(self):
        return self.fedora_object.pdf.exists()

    @property
    def processing(self):
        processing = self.erudit_object.processing
        processing_mapping = {
            'minimal': self.PROCESSING_MINIMAL,
            '': self.PROCESSING_MINIMAL,
            'complet': self.PROCESSING_FULL,
        }
        try:
            return processing_mapping[processing]
        except KeyError:
            raise ValueError(
                'Unable to determine the processing type of the article '
                'with PID {0}'.format(self.pid))

    @property
    def copyrights(self):
        return self.erudit_object.get_droitsauteur()

    @property
    def keywords(self):
        if self.is_in_fedora:
            return self.erudit_object.get_keywords()
        else:
            return {}

    @property
    def keywords_display(self):
        lang = get_language()
        for keywords_lang, keywords in self.keywords.items():
            if keywords_lang == lang:
                return ','.join(keywords)

    @property
    def html_body(self):
        return self.erudit_object.get_html_body()

    @property
    def publication_allowed(self):
        node = self.erudit_object._dom.find('accessible')
        return node is None or node.text != 'non'

    @cached_property
    def doi(self):
        return self.erudit_object.doi

    @property
    def authors_display(self):
        return self.get_formatted_authors()

    # Convenience proxies to issue and journal
    # -
    def prepublication_ticket(self):
        return self.issue.prepublication_ticket

    @property
    def is_external(self):
        return self.issue.is_external

    @property
    def open_access(self):
        """ Returns a boolean indicating if the article is in open access. """
        return self.issue.journal.open_access

    @property
    def embargoed(self):
        return self.issue.embargoed

    @property
    def collection_display(self):
        return self.issue.journal.collection.name

    @property
    def series_display(self):
        return self.issue.journal.name

    @property
    def journal_type(self):
        return self.issue.journal.type.code

    @property
    def publication_year(self):
        return self.issue.year

    @property
    def issue_title(self):
        return self.issue.name_with_themes

    @property
    def issue_number(self):
        return self.issue.number_for_display

    @property
    def issue_volume(self):
        return self.issue.volume

    @property
    def issue_published(self):
        return self.issue.publication_period or self.issue.year

    @property
    def publisher_name(self):
        publisher = self.issue.journal.publishers.first()
        if publisher:
            return publisher.name
        else:
            return ''

    # Other
    # -
    @property
    def type(self):
        return self.article_type

    @property
    def type_display(self):
        return self.TYPE_DISPLAY.get(self.type, self.type)

    def can_cite(self):
        # We cannot cite articles we don't have in fedora. ref #1491
        return self.is_in_fedora


class JournalInformation(models.Model):
    """ Stores the information related to a specific Journal instance. """

    journal = models.OneToOneField(
        Journal, verbose_name=_('Journal'), related_name='information')

    # Contact
    organisation_name = models.TextField(
        verbose_name=_("Prénom et nom OU nom de l’organisation"),
        blank=True)
    email = models.EmailField(
        verbose_name=_("Adresse courriel pour demandes générales"),
        blank=True)
    subscription_email = models.EmailField(
        verbose_name=_("Adresse courriel pour abonnements individuels"),
        blank=True)
    phone = models.TextField(verbose_name=_("Numéro de téléphone"), blank=True)
    facebook_url = models.URLField(verbose_name=_("Facebook"), blank=True)
    facebook_enable_feed = models.BooleanField(
        verbose_name=_("Afficher votre fil d’activités Facebook ?"),
        default=False)
    twitter_url = models.URLField(verbose_name=_("Twitter"), blank=True)
    twitter_enable_feed = models.BooleanField(
        verbose_name=_("Afficher votre fil d’activités Twitter ?"),
        default=False)
    website_url = models.URLField(verbose_name=_("Site Web officiel"), blank=True)

    # Information fields
    about = models.TextField(verbose_name=_('Revue'), blank=True, null=True)
    editorial_policy = models.TextField(
        verbose_name=_('Politiques de la revue'), blank=True, null=True)
    subscriptions = models.TextField(verbose_name=_('Abonnements'), blank=True, null=True)
    team = models.TextField(verbose_name=_('Équipe'), blank=True, null=True)
    contact = models.TextField(verbose_name=_('Coordonnées'), blank=True, null=True)
    partners = models.TextField(verbose_name=_('Partenaires'), blank=True, null=True)

    class Meta:
        verbose_name = _('Information de revue')
        verbose_name_plural = _('Informations de revue')

    def __str__(self):
        return self.journal.name<|MERGE_RESOLUTION|>--- conflicted
+++ resolved
@@ -40,12 +40,8 @@
 from ..managers import LegacyJournalManager
 from ..managers import UpcomingJournalManager
 from ..managers import ManagedJournalManager
-<<<<<<< HEAD
 from ..solr.models import SolrDocument
-from ..utils import get_sort_key_func, strip_stopwords_prefix
-=======
 from ..utils import get_sort_key_func, strip_stopwords_prefix, catch_and_log
->>>>>>> bffcdcd4
 
 from .core import Collection, Publisher
 
@@ -619,14 +615,11 @@
     # --
 
     @property
-<<<<<<< HEAD
     def is_external(self):
         return self.journal.collection.code == 'unb'
 
     @property
-=======
-    @catch_and_log
->>>>>>> bffcdcd4
+    @catch_and_log
     def number_for_display(self):
         if self.number:
             return self.number
@@ -814,7 +807,6 @@
     def __eq__(self, other):
         return self.localidentifier is not None and self.localidentifier == other.localidentifier
 
-<<<<<<< HEAD
     def __getattr__(self, name):
         if name.startswith('_'):
             return super().__getattr__(name)
@@ -824,11 +816,6 @@
             except AttributeError:
                 pass
         return getattr(self.solr_object, name)
-=======
-    @catch_and_log
-    def get_formatted_authors(self, style=None):
-        return self.erudit_object.get_authors(formatted=True, style=style)
->>>>>>> bffcdcd4
 
     # Fedora-related methods and properties
     # --
@@ -867,7 +854,6 @@
     # --
 
     @property
-<<<<<<< HEAD
     def solr_object(self):
         if self._solr_object is None:
             self._solr_object = SolrDocument.from_solr_id(self.solr_id, specialized_class=False)
@@ -882,16 +868,6 @@
             raise Article.DoesNotExist()
         article = Article(issue, solr_object.localidentifier, solr_object=solr_object)
         return article
-=======
-    @catch_and_log
-    def title(self):
-        return self.erudit_object.get_title(formatted=True, html=False)
-
-    @property
-    @catch_and_log
-    def html_title(self):
-        return self.erudit_object.get_title(formatted=True, html=True)
->>>>>>> bffcdcd4
 
     @property
     def solr_id(self):
@@ -991,14 +967,17 @@
         return self.get_formatted_authors(style='chicago')
 
     @property
+    @catch_and_log
     def title(self):
         return self.erudit_object.get_title(formatted=True, html=False)
 
     @property
+    @catch_and_log
     def html_title(self):
         return self.erudit_object.get_title(formatted=True, html=True)
 
     @property
+    @catch_and_log
     def abstracts(self):
         return self.erudit_object.abstracts
 
@@ -1058,6 +1037,7 @@
         return self.fedora_object.pdf.exists()
 
     @property
+    @catch_and_log
     def processing(self):
         processing = self.erudit_object.processing
         processing_mapping = {
@@ -1073,10 +1053,12 @@
                 'with PID {0}'.format(self.pid))
 
     @property
+    @catch_and_log
     def copyrights(self):
         return self.erudit_object.get_droitsauteur()
 
     @property
+    @catch_and_log
     def keywords(self):
         if self.is_in_fedora:
             return self.erudit_object.get_keywords()
@@ -1091,6 +1073,7 @@
                 return ','.join(keywords)
 
     @property
+    @catch_and_log
     def html_body(self):
         return self.erudit_object.get_html_body()
 
@@ -1100,6 +1083,7 @@
         return node is None or node.text != 'non'
 
     @cached_property
+    @catch_and_log
     def doi(self):
         return self.erudit_object.doi
 

<<<<<<< HEAD
import logging
=======
# -*- coding: utf-8 -*-

import structlog
>>>>>>> bd10afca

from django.conf import settings
from django.core.cache import caches
from django.utils.functional import cached_property

from eulfedora.util import RequestFailed
from requests.exceptions import ConnectionError

from ..conf import settings as erudit_settings
from .repository import api

logger = structlog.getLogger(__name__)
cache = caches['fedora']


class FedoraMixin:
    """
    The FedoraMixin defines a common way to associate Django models and its
    instances to eulfedora's models and Erudit's objects'
    """
    fedora_xml_content_cache_timeout = erudit_settings.FEDORA_XML_CONTENT_CACHE_TIMEOUT

    def get_full_identifier(self):
        """
        Returns the full identifier of the considered object. By default the FedoraMixin
        assumes that this identifier can be accessed through a ``localidentifier`` model
        field. But it can be computed from parent objects in order to get identifiers of
        the form: nb1.nb2.
        """
        return self.localidentifier

    @property
    def pid(self):
        return self.get_full_identifier()

    def get_fedora_model(self):
        """
        Returns the eulfedora's model associated with the considered Django model.
        """
        raise NotImplementedError

    @property
    def fedora_model(self):
        return self.get_fedora_model()

    def get_fedora_object(self):
        """
        Returns the eulfedora's object associated with the considered Django object.
        """
        if self.get_full_identifier():
            return self.fedora_model(api, self.pid)

    @property
    def fedora_object(self):
        if getattr(self, '_fedora_object', None) is None:
            self._fedora_object = self.get_fedora_object()
        return self._fedora_object

    def get_erudit_class(self):
        """
        Returns the liberuditarticle's class associated with the considered Django model.
        """
        raise NotImplementedError

    @property
    def erudit_class(self):
        return self.get_erudit_class()

    def get_erudit_object(self, fedora_object=None):
        """
        Returns the liberuditarticle's object associated with the considered Django object.
        """
        fedora_xml_content_key = 'fedora-object-{pid}'.format(pid=self.pid)
        fedora_xml_content = cache.get(fedora_xml_content_key, None)

        try:
            assert fedora_xml_content is None
            if fedora_object is None:
                fedora_object = self.fedora_object
            fedora_xml_content = fedora_object.xml_content
        except (RequestFailed, ConnectionError) as e:  # pragma: no cover
            logger.warn("fedora.exception", e={}, pid=self.pid)
            if settings.DEBUG:
                # In DEBUG mode RequestFailed or ConnectionError errors can occur
                # really often because the dataset provided by the Fedora repository
                # is not complete.
                return
            elif hasattr(self, 'issue') and self.issue.journal.collection.code == 'unb':
                # The UNB collection *has* articles that are missing from Fedora
                return
            raise
        except AssertionError:
            # We've fetched the XML content from the cache so we just pass
            pass
        else:
            # Stores the XML content of the object for further use
            cache.set(
                fedora_xml_content_key, fedora_xml_content, self.fedora_xml_content_cache_timeout)

        return self.erudit_class(fedora_xml_content) if fedora_xml_content else None

    @cached_property
    def is_in_fedora(self):
        """ Checks if an objet is present in fedora

        The presence of a full_identifier is not sufficient to determine if the object
        is present in fedora. Some articles have Fedora ids but are _not_ in Fedora."""
        try:
            return self.get_full_identifier() and self.erudit_object
        except RequestFailed:
            return False

    @property
    def erudit_object(self):
        if not self.fedora_is_loaded():
            self._erudit_object = self.get_erudit_object()
        return self._erudit_object

    def reset_fedora_objects(self):
        self._fedora_object = None
        self._erudit_object = None

    def fedora_is_loaded(self):
        return hasattr(self, '_erudit_object') and self._erudit_object is not None<|MERGE_RESOLUTION|>--- conflicted
+++ resolved
@@ -1,10 +1,4 @@
-<<<<<<< HEAD
-import logging
-=======
-# -*- coding: utf-8 -*-
-
 import structlog
->>>>>>> bd10afca
 
 from django.conf import settings
 from django.core.cache import caches

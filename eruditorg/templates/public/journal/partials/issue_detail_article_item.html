--- conflicted
+++ resolved
@@ -1,12 +1,7 @@
 {% load cache i18n model_formatters public_journal_tags waffle_tags %}
 
-<<<<<<< HEAD
 {% cache FOREVER_TTL "public_issue_detail_articles_item" article.solr_id LANGUAGE_CODE %}
-<li class="article-item{% if not article.publication_allowed %} article-restricted{% endif %}">
-=======
-{% cache FOREVER_TTL "public_issue_detail_articles_item" article.id LANGUAGE_CODE %}
 <li class="bib-record{% if not article.publication_allowed %} article-restricted{% endif %}">
->>>>>>> bd10afca
   <ul class="toolbox toolbox-compact toolbox-horizontal pull-right">
     {% spaceless %}
     <li>
@@ -52,15 +47,9 @@
     </a>
     {% endspaceless %}
   </h6>
-<<<<<<< HEAD
-  <div class="article-metadata row">
-    <p class="article-author col-sm-9">
-      {{ article.get_formatted_authors | safe }}
-=======
   <div class="bib-record__metadata row">
     <p class="bib-record__authors col-sm-9">
-      {{ article.erudit_object.get_formatted_authors | safe }}
->>>>>>> bd10afca
+      {{ article.get_formatted_authors | safe }}
     </p>
     <p class="bib-record__pages col-sm-3">
       {% with first_page=article.first_page last_page=article.last_page %}
@@ -78,13 +67,8 @@
       </a>
       {% endif %}
     </p>
-<<<<<<< HEAD
     {% if article.abstracts %}
-    <p class="article-links col-xs-9">
-=======
-    {% if article.erudit_object.abstracts %}
     <p class="bib-record__abstract col-xs-9">
->>>>>>> bd10afca
       <span class="affiliations akkordion" data-akkordion-single="true">
         <a class="affiliations-label akkordion-title">{% trans 'Résumé' %} <span class="icon ion-ios-arrow-down"></span></a>
         <span class="akkordion-content unstyled">

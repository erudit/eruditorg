--- conflicted
+++ resolved
@@ -94,30 +94,8 @@
             </ul>
           </li>
           {% endif %}
-<<<<<<< HEAD
-          <li class="nav-about dropdown">
-            <a href="https://apropos.erudit.org/" target="_blank" class="select main-section" title="{% blocktrans %}À propos d'Érudit{% endblocktrans %}">{% trans "À propos" %}<span class="ion-ios-arrow-down caret"></span></a>
-            <ul class="hidden-xs hidden-sm">
-              <li>
-                <a href="{% if LANGUAGE_CODE == 'fr' %}https://apropos.erudit.org/bibliotheques{% else %}https://apropos.erudit.org/en/libraries/{% endif %}" target="_blank" title="{% trans 'Information pour les bibliothécaires' %}">{% trans "Bibliothécaires" %}</a>
-              </li>
-              <li>
-                <a href="{% if LANGUAGE_CODE == 'fr' %}https://apropos.erudit.org/editeurs{% else %}https://apropos.erudit.org/en/publishers/{% endif %}" target="_blank" title="{% trans 'Information pour les éditeurs' %}">{% trans "Éditeurs" %}</a>
-              </li>
-              <li>
-                <a href="{% if LANGUAGE_CODE == 'fr' %}https://apropos.erudit.org/chercheurs{% else %}https://apropos.erudit.org/en/researchers/{% endif %}" target="_blank" title="{% trans 'Information pour les chercheurs' %}">{% trans "Chercheurs" %}</a>
-              </li>
-              <li>
-                <a href="{% if LANGUAGE_CODE == 'fr' %}https://apropos.erudit.org/usagers{% else %}https://apropos.erudit.org/en/users/{% endif %}" target="_blank" title="{% trans 'Information pour les utilisateurs' %}">{% trans "Utilisateurs" %}</a>
-              </li>
-              <li>
-                <a href="{% if LANGUAGE_CODE == 'fr' %}https://apropos.erudit.org/collections{% else %}https://apropos.erudit.org/en/collections-en/{% endif %}" target="_blank" title="{% trans 'Information sur nos collections' %}">{% trans "Collections" %}</a>
-              </li>
-            </ul>
-=======
           <li class="nav-about">
             <a href="{% if LANGUAGE_CODE == 'fr' %}https://apropos.erudit.org/fr/{% else %}https://apropos.erudit.org/en/{% endif %}" target="_blank" class="main-section" title="{% blocktrans %}À propos d'Érudit{% endblocktrans %}">{% trans "À propos" %}</a>
->>>>>>> 2f779fc0
           </li>
           <li class="nav-advanced-search">
             <a href="{% url 'public:search:advanced_search' %}" class="main-section" title="{% trans 'Effectuer une recherche avancée' %}">{% trans "Recherche avancée" %}</a>

--- conflicted
+++ resolved
@@ -81,36 +81,13 @@
             </select>
           </div>
         </div>
-<<<<<<< HEAD
-        <div class="pagination-wrapper">{% include "public/partials/pagination.html" %}</div>
-        <ul class="theses">
-        {% for thesis in theses %}
-          <li class="thesis row">
-            <div class="col-xs-11">
-              <div class="thesis-author"><strong>{{ thesis.authors_display }}</strong></div>
-              <a href="{{ thesis.url }}" class="thesis-title" target="_blank" title="{% trans 'Consulter cette thèse' %}">{{ thesis.publication_year }} — {{ thesis.title }}</a>
-              {% if thesis.description or thesis.keywords %}
-              <div class="thesis-description">
-                {% if thesis.description %}
-                <p class="thesis-abstract">
-                  {{ thesis.description|truncatewords_html:100 }} <a href="{{ thesis.url }}" target="_blank" title="{% trans 'Consulter cette thèse' %}"><strong>-->&nbsp;{% trans 'Lire la suite' %}</strong></a>
-                </p>
-                {% endif %}
-                {% if thesis.keywords %}
-                <p class="keywords">
-                  <span><strong>{% trans "Mots-clés&nbsp;:" %}</strong></span>
-                  <span>{{ thesis.keywords }}</span>
-                </p>
-                {% endif %}
-              </div>
-=======
       </div>
       <div class="pagination-wrapper">{% include "public/partials/pagination.html" %}</div>
       <ul class="theses">
       {% for thesis in theses %}
         <li class="thesis row">
           <div class="col-xs-11">
-            <div class="thesis-author"><strong>{{ thesis.authors }}</strong></div>
+            <div class="thesis-author"><strong>{{ thesis.authors_display }}</strong></div>
             <a href="{{ thesis.url }}" class="thesis-title" target="_blank" title="{% trans 'Consulter cette thèse' %}">{{ thesis.publication_year }} — {{ thesis.title }}</a>
             {% if thesis.description or thesis.keywords %}
             <div class="thesis-description">
@@ -124,7 +101,6 @@
                 <span><strong>{% trans "Mots-clés&nbsp;:" %}</strong></span>
                 <span>{{ thesis.keywords }}</span>
               </p>
->>>>>>> bd10afca
               {% endif %}
             </div>
             {% endif %}

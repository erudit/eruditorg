from datetime import datetime as dt

from django.db import models
from django.contrib.auth.models import User
from django.utils.translation import gettext as _

# choices

YEARS = tuple((n, n) for n in range(1900, dt.now().year + 6))


# abstracts

class Edinum(models.Model):
    """ Basic class for models that are synced with Edinum

    When an is synced with edinum, it's edinum_id and other attributes are
    filled automatically with values from the Edinum database.

    The date at which the last synchronization was made will be kept in
    the sync_date field."""

    synced_with_edinum = models.BooleanField(
        verbose_name=_("Synchronisé avec Edinum"),
        default=False
    )
    """ Determines if this particular object is synced with the Edinum database """  # noqa

    edinum_id = models.CharField(
        max_length=7,
        null=True,
        blank=True,
        verbose_name=_("Identifiant Edinum")
    )
    """ The Edinum person_id for this Publisher """

    sync_date = models.DateField(null=True, blank=True)
    """ Date at which the model was last synchronized with Edinum """

    class Meta:
        abstract = True


class MandragoreProfile(models.Model):
    """ Store variables that are related to this user's Mandragore profile
    """
    user = models.OneToOneField(User)

    synced_with_mandragore = models.BooleanField(
        verbose_name=_("Synchronisé avec Mandragore"),
        default=False
    )
    """ Determines if this particular object is synced with the Edinum database """  # noqa

    mandragore_id = models.CharField(
        max_length=7,
        null=True,
        blank=True,
        verbose_name=_("Identifiant Mandragore")
    )
    """ The Mandragore person_id for this User """

    sync_date = models.DateField(null=True, blank=True)
    """ Date at which the model was last synchronized with Mandragore """


class Person(models.Model):
    """Personne"""

    lastname = models.CharField(
        max_length=50,
        verbose_name=_("Nom")
    )

    firstname = models.CharField(
        max_length=50,
        verbose_name=_("Prénom")
    )

    email = models.EmailField(
        verbose_name=_("Courriel")
    )

    organisation = models.ForeignKey(
        "Organisation"
    )


class Organisation(models.Model):
    """Organisation"""

    name = models.CharField(
        max_length=120,
        verbose_name=_("Nom")
    )

    street = models.CharField(
        max_length=200,
        verbose_name=_("Adresse")
    )

    postal_code = models.CharField(
        max_length=50,
        verbose_name=_("Code postal")
    )

    city = models.CharField(
        max_length=50,
        verbose_name=_("Ville")
    )

    province = models.CharField(
        max_length=50,
        verbose_name=_("Province")
    )

    country = models.CharField(
        max_length=50,
        verbose_name=_("Pays")
    )


class Named(models.Model):

    # identification
    name = models.CharField(
        max_length=255,
        verbose_name="Nom",
        help_text="Nom officiel",
    )

    display_name = models.CharField(
        max_length=255,
        null=True, blank=True,
        verbose_name="Nom d'affichage",
        help_text="Nom à utiliser dans tout affichage",
    )

    def __str__(self):
        return self.display_name or self.name

    class Meta:
        abstract = True


class Comment(models.Model):

    author = models.ForeignKey(
        User,
        related_name='+',
        verbose_name="Soumis par",
    )
    comment = models.TextField(
        verbose_name="Commentaire",
    )
    date = models.DateTimeField(
        auto_now=True,
        verbose_name="Soumis le",
    )

    class Meta:
        abstract = True
        verbose_name = "Commentaire"
        verbose_name_plural = "Commentaires"
        ordering = ['date']


class Library(models.Model):
    """Bibliothèque"""

    class Meta:
        verbose_name = _("Bibliothèque")
        verbose_name_plural = _("Bibliothèques")

    name = models.CharField(max_length=255)


<<<<<<< HEAD
class Journal(Named):
    """Revue"""
=======
class JournalManager(models.Manager):

    def get_journals_of_user(self, user, file_upload_allowed=False):
        """ Return the journals associated to this user

        The journals of the user are journals of all the publishers the
        user is associated with.

        :param file_upload_allowed: limit to the journals for which the user
            is allowed to upload files
        """
        return self.filter(publisher=user.publishers.all())


class Journal(Named, Edinum):
    """ Revue """
>>>>>>> 17b9819e

    # identification
    series_id = models.CharField(
        max_length=7,
        null=True,
        blank=True,
        verbose_name=_("Identifiant Edinum")
    )
    """ The Edinum series_id for this Journal """

    subtitle = models.CharField(
        max_length=255,
        null=True, blank=True
    )

    code = models.CharField(
        max_length=255,
        help_text="Identifiant unique (utilisé dans URL Érudit)",
    )

    issn_print = models.CharField(
        max_length=255,
        null=True, blank=True,
        verbose_name="ISSN imprimé",
    )

    issn_web = models.CharField(
        max_length=255,
        null=True, blank=True,
        verbose_name="ISSN web",
    )

    formerly = models.ForeignKey(
        'Journal',
        null=True, blank=True,
        verbose_name="Anciennement",
        help_text="Choisir l'ancien nom de la revue",
    )

    publisher = models.ForeignKey(
        'Publisher',
        null=True,
        blank=True,
        related_name='journals',
        verbose_name="Éditeur",
    )

    type = models.ForeignKey(
        'JournalType',
        null=True,
        blank=True,
        verbose_name="Type",
    )

    paper = models.BooleanField(
        default=False,
        verbose_name="Papier",
        help_text="Est publiée également en version papier?",
    )

    open_access = models.BooleanField(
        default=True,
        verbose_name="Open access",
    )

    issues_per_year = models.IntegerField(
        null=True, blank=True,
        verbose_name="Numéros par année",
    )

    # coordinates
    url = models.URLField(
        null=True, blank=True,
        verbose_name="URL",
    )

    address = models.TextField(
        null=True, blank=True,
        verbose_name="Adresse",
    )

    # status
    active = models.BooleanField(
        default=True,
        verbose_name="Actif",
        help_text="Une revue inactive n'édite plus de numéros",
    )

    # issues
    def first_issue(self):
        pass

    def last_issue(self):
        pass

    def last_oa_issue(self):
        pass

    # contract
    def has_active_contract(self):
        pass

    objects = JournalManager()

    class Meta:
        verbose_name = "Revue"
        verbose_name_plural = "Revues"
        ordering = ['name']


class JournalType(models.Model):
    """Type de revue
    ex.: Savante, Culturelle
    """
    name = models.CharField(max_length=255)


class Issue(models.Model):
    """ Numéro """

    # identification
    journal = models.ForeignKey('Journal', related_name='issues')
    year = models.IntegerField(choices=YEARS)
    volume = models.CharField(max_length=255)
    number = models.CharField(max_length=255)
    special_issue = models.BooleanField()

    date_produced = models.DateField()
    date_published = models.DateField()

    open_access = models.BooleanField()

    # status { in_production, published }


class Publisher(Edinum, models.Model):
    """Éditeur"""

    name = models.CharField(max_length=255)
    """ Name of the publisher """

    members = models.ManyToManyField(
        User,
        related_name="publishers"
    )
    """ Users accounts associated to this this publisher """

    class Meta:
        verbose_name = "Éditeur"
        verbose_name_plural = "Éditeurs"
        ordering = ['name']

    def __str__(self):
        return self.name

# comments

# class LibraryComment(Comment):
#    library = models.ForeignKey('Library', related_name='comments')


class JournalComment(Comment):
    journal = models.ForeignKey('Journal', related_name='comments')

# class IssueComment(Comment):
#    issue = models.ForeignKey('Issue', related_name='comments')

# class PublisherComment(Comment):
#    publisher = models.ForeignKey('Publisher', related_name='comments')<|MERGE_RESOLUTION|>--- conflicted
+++ resolved
@@ -175,10 +175,6 @@
     name = models.CharField(max_length=255)
 
 
-<<<<<<< HEAD
-class Journal(Named):
-    """Revue"""
-=======
 class JournalManager(models.Manager):
 
     def get_journals_of_user(self, user, file_upload_allowed=False):
@@ -195,7 +191,6 @@
 
 class Journal(Named, Edinum):
     """ Revue """
->>>>>>> 17b9819e
 
     # identification
     series_id = models.CharField(

--- conflicted
+++ resolved
@@ -37,22 +37,6 @@
     _test_points.extend(points)
 
 
-<<<<<<< HEAD
-class TestIssueSubmissionList(BaseEditorTestCase):
-    def test_groups_issues_per_status(self):
-        # Setup
-        journal = JournalFactory.create(collection=self.collection)
-        issue_1 = IssueSubmissionFactory.create(journal=journal, status='D')
-        issue_2 = IssueSubmissionFactory.create(journal=journal, status='S')
-        issue_3 = IssueSubmissionFactory.create(journal=journal, status='S')
-        issue_4 = IssueSubmissionFactory.create(journal=journal, status='V')
-        issue_5 = IssueSubmissionFactory.create(journal=journal, status='D')
-        issue_6 = IssueSubmissionFactory.create(journal=journal, status='A')
-        User.objects.create_superuser(
-            username='admin', email='admin@xyz.com', password='top_secret')
-        self.client.login(username='admin', password='top_secret')
-        url = reverse('userspace:journal:editor:issues', args=(journal.pk, ))
-=======
 class TestIssueSubmissionDetailView(BaseEditorTestCase):
     def test_includes_the_status_tracks_into_the_context(self):
         # Setup
@@ -64,21 +48,13 @@
         self.client.login(username='admin', password='top_secret')
         url = reverse(
             'userspace:journal:editor:detail', args=(self.journal.pk, self.issue_submission.pk))
->>>>>>> a5cc2db7
         # Run
         response = self.client.get(url)
         # Check
         assert response.status_code == 200
-<<<<<<< HEAD
-        assert set(response.context['grouped_submissions']['D']) == set([issue_1, issue_5, ])
-        assert set(response.context['grouped_submissions']['S']) == set([issue_2, issue_3, ])
-        assert set(response.context['grouped_submissions']['V']) == set([issue_4, ])
-        assert set(response.context['grouped_submissions']['A']) == set([issue_6, ])
-=======
         assert len(response.context['status_tracks']) == 2
         assert response.context['status_tracks'][0].status == 'S'
         assert response.context['status_tracks'][1].status == 'D'
->>>>>>> a5cc2db7
 
 
 class TestIssueSubmissionView(BaseEditorTestCase):

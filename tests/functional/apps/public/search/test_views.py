--- conflicted
+++ resolved
@@ -1,10 +1,5 @@
-<<<<<<< HEAD
-=======
-import unittest.mock
-from faker import Faker
 from lxml import etree
 
->>>>>>> 59a3127a
 from django.conf import settings
 from django.contrib.auth.models import AnonymousUser
 from django.contrib.sessions.middleware import SessionMiddleware
@@ -14,11 +9,7 @@
 from django.utils.timezone import now
 import pytest
 
-<<<<<<< HEAD
-=======
 from base.test.testcases import Client, extract_post_args
-from core.solrq.query import Query
->>>>>>> 59a3127a
 from erudit.fedora import repository
 from erudit.test.factories import ArticleFactory, IssueFactory, SolrDocumentFactory
 

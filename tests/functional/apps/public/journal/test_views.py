--- conflicted
+++ resolved
@@ -918,7 +918,6 @@
         assert self.FALLBACK_URL in redirect_url
 
 
-<<<<<<< HEAD
 class TestArticleXmlView:
     def test_can_retrieve_xml_of_existing_articles(self):
         journal = JournalFactory(open_access=True)
@@ -927,25 +926,6 @@
             date_published=dt.datetime.now() - dt.timedelta(days=1000))
         article = ArticleFactory.create(issue=issue)
 
-=======
-class TestArticleXmlView(TestCase):
-    @unittest.mock.patch.object(ArticleDigitalObject, 'erudit_xsd300')
-    @unittest.mock.patch.object(ArticleDigitalObject, 'ds_list')
-    def test_can_retrieve_xml_of_existing_articles(self, mock_ds, mock_pdf):
-
-        with open(os.path.join(FIXTURE_ROOT, '1023796ar.xml'), 'r') as f:
-            from eulxml.xmlmap import load_xmlobject_from_file
-            mock_pdf.content = load_xmlobject_from_file(f)
-        mock_ds = ['ERUDITXSD300', ]  # noqa
-
-        issue = IssueFactory.create(
-            year=2010,
-            date_published=dt.datetime.now() - dt.timedelta(days=1000))
-        IssueFactory.create(
-            journal=issue.journal, year=2010,
-            date_published=dt.datetime.now())
-        article = ArticleFactory.create(issue=issue)
->>>>>>> 4f7fda19
         journal_id = issue.journal.localidentifier
         issue_id = issue.localidentifier
         article_id = article.localidentifier
@@ -957,10 +937,7 @@
         assert response.status_code == 200
         assert response['Content-Type'] == 'application/xml'
 
-<<<<<<< HEAD
-
-=======
->>>>>>> 4f7fda19
+
 class TestArticleMediaView(TestCase):
     @unittest.mock.patch.object(MediaDigitalObject, 'content')
     def test_can_retrieve_the_pdf_of_existing_articles(self, mock_content):
@@ -986,23 +963,7 @@
         self.assertEqual(response['Content-Type'], 'image/png')
 
 
-<<<<<<< HEAD
 class TestExternalURLRedirectViews:
-=======
-class TestExternalURLRedirectViews(TestCase):
-
-    def test_can_redirect_to_article_external_url(self):
-        issue = IssueFactory.create(date_published=dt.datetime.now())
-        article = ArticleFactory.create(issue=issue, external_url='http://www.erudit.org')
-        response = Client().get(
-            reverse(
-                'public:journal:article_external_redirect',
-                kwargs={'localidentifier': article.localidentifier}
-            )
-        )
-        assert response.status_code == 302
-
->>>>>>> 4f7fda19
     def test_can_redirect_to_issue_external_url(self):
         issue = IssueFactory.create(
             date_published=dt.datetime.now(),

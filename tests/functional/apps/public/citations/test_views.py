import json

from django.contrib.auth.models import AnonymousUser
from django.contrib.sessions.middleware import SessionMiddleware
from django.core.urlresolvers import reverse
from django.utils.encoding import force_text
from django.test import RequestFactory
import pytest

<<<<<<< HEAD
from base.test.factories import UserFactory
from base.test.testcases import Client, EruditClientTestCase
=======
from base.test.testcases import Client
from base.test.factories import UserFactory
>>>>>>> 4f7fda19
from core.citations.middleware import SavedCitationListMiddleware
from erudit.fedora import repository

from erudit.test import needs_fr_ca
from erudit.test.factories import ArticleFactory
from erudit.test.factories import CollectionFactory
from erudit.test.factories import IssueFactory
from erudit.test.factories import JournalFactory
from erudit.test.factories import ThesisFactory
from erudit.test.factories import SolrDocumentFactory

from apps.public.citations.views import SavedCitationAddView
from apps.public.citations.views import SavedCitationRemoveView

pytestmark = pytest.mark.django_db
<<<<<<< HEAD

=======
>>>>>>> 4f7fda19


pytestmark = pytest.mark.django_db


class TestSavedCitationListView:

    @pytest.fixture(autouse=True)
    def setup(self, solr_client):
        self.collection = CollectionFactory.create(
            code='erudit', localidentifier='erudit', name='Érudit')
        self.collection_1 = CollectionFactory.create()
        self.thesis_1 = ThesisFactory.create(
            id='t1', authors=['Abc, Def'], title='Thesis A', year=2014)
        solr_client.add_document(self.thesis_1)
        self.thesis_2 = ThesisFactory.create(
            id='t2', authors=['Def, ghi'], title='Thesis B', year=2011)
        solr_client.add_document(self.thesis_2)
        self.journal_1 = JournalFactory.create(
            collection=self.collection, type_code='S')
        self.journal_2 = JournalFactory.create(
            collection=self.collection, type_code='C')
        self.issue_1 = IssueFactory.create(journal=self.journal_1, year=2012)
        self.issue_2 = IssueFactory.create(journal=self.journal_2, year=2013)
        self.article_1 = ArticleFactory.create(issue=self.issue_1, localidentifier='a1')
        self.article_2 = ArticleFactory.create(issue=self.issue_1, localidentifier='a2')
        self.article_3 = ArticleFactory.create(issue=self.issue_2, localidentifier='a3')
        with repository.api.open_article(self.article_1.get_full_identifier()) as wrapper:
            wrapper.set_title("Article 1")
            wrapper.set_author(lastname='Ghi', firstname='Jlk')
        solr_client.add_article(self.article_1)
        with repository.api.open_article(self.article_2.get_full_identifier()) as wrapper:
            wrapper.set_title("Article 2")
            wrapper.set_author(lastname='Jlk', firstname='mno')
        solr_client.add_article(self.article_2)
        with repository.api.open_article(self.article_3.get_full_identifier()) as wrapper:
            wrapper.set_title("Article 3")
            wrapper.set_author(lastname='Ghi', firstname='Jlk')
        solr_client.add_article(self.article_3)
        self.user = UserFactory()
        self.user.saved_citations.create(solr_id=self.thesis_1.id)
        self.user.saved_citations.create(solr_id=self.thesis_2.id)
        self.user.saved_citations.create(solr_id=self.article_1.localidentifier)
        self.user.saved_citations.create(solr_id=self.article_2.localidentifier)
        self.user.saved_citations.create(solr_id=self.article_3.localidentifier)
        self.client = Client(logged_user=self.user)

    def test_embeds_the_count_of_article_types_in_the_context(self):
        url = reverse('public:citations:list')
        response = self.client.get(url)
        assert response.status_code == 200
        assert response.context['scientific_articles_count'] == 2
        assert response.context['cultural_articles_count'] == 1
        assert response.context['theses_count'] == 2

    # needs fr_ca locale to properly sort authors
    @needs_fr_ca
    @pytest.mark.parametrize('criteria,expected_order', [
        ('title_asc', ['a1', 'a2', 'a3', 't1', 't2']),
        ('title_desc', ['t2', 't1', 'a3', 'a2', 'a1']),
        ('year_asc', ['t2', 'a1', 'a2', 'a3', 't1']),
        ('year_desc', ['t1', 'a3', 'a2', 'a1', 't2']),
        ('author_asc', ['t1', 't2', 'a1', 'a3', 'a2']),
        ('author_desc', ['a2', 'a3', 'a1', 't2', 't1']),
    ])
    def test_can_sort_documents_by_criteria(self, criteria, expected_order):
        url = reverse('public:citations:list')
        response = self.client.get(url, data={'sort_by': criteria})
        documents = list(response.context['documents'])
        ordered_ids = [doc.localidentifier for doc in documents]

        assert response.status_code == 200
        assert ordered_ids == expected_order

    def test_can_generate_an_export_for_multiple_documents(self):
        url = reverse('public:citations:citation_enw')
        response = self.client.get(
            url, data={'document_ids': [
                self.thesis_1.id, self.article_1.localidentifier
            ]}
        )
        assert response.status_code == 200

    def test_cannot_generate_an_export_for_an_empty_list_of_document_ids(self):
        url = reverse('public:citations:citation_enw')
        response = self.client.get(url, data={'document_ids': []})
        assert response.status_code == 404

    def test_cannot_generate_an_export_for_a_list_of_document_ids_containing_incorrect_values(self):
        url = reverse('public:citations:citation_enw')
        response = self.client.get(url, data={'document_ids': ['foo', 'bar', ]})
        assert response.status_code == 404


<<<<<<< HEAD
def test_cannot_cite_article_not_in_fedora(solr_client):
    doc = SolrDocumentFactory()
    solr_client.add_document(doc)
    user = UserFactory()
    user.saved_citations.create(solr_id=doc.id)
    client = Client(logged_user=user)
    url = reverse('public:citations:list')
    response = client.get(url)
    assert b'data-document-id' in response.content
    assert b'id_cite_modal_' not in response.content


class TestSavedCitationAddView(EruditClientTestCase):
=======
class TestSavedCitationAddView:

    def test_cannot_cite_article_not_in_fedora(self, solr_client):
        doc = SolrDocumentFactory()
        solr_client.add_document(doc)
        user = UserFactory()
        user.saved_citations.create(solr_id=doc.id)
        client = Client(logged_user=user)
        url = reverse('public:citations:list')
        response = client.get(url)
        assert b'data-document-id' in response.content
        assert b'id_cite_modal_' not in response.content

>>>>>>> 4f7fda19
    def test_can_add_an_article_to_a_citation_list(self):
        issue = IssueFactory.create()
        article = ArticleFactory.create(issue=issue)
        request = RequestFactory().post('/', data={'document_id': article.localidentifier})
        request.user = AnonymousUser()
        SessionMiddleware().process_request(request)
        SavedCitationListMiddleware().process_request(request)
        view = SavedCitationAddView.as_view()
        response = view(request)
        assert response.status_code == 200
        assert list(request.saved_citations) == [str(article.localidentifier), ]


class TestSavedCitationRemoveView:
    def test_can_remove_an_article_from_a_citation_list(self):
        # Setup
        issue = IssueFactory.create()
        article = ArticleFactory.create(issue=issue)
        request = RequestFactory().post('/', data={'document_id': article.localidentifier})
        request.user = AnonymousUser()
        SessionMiddleware().process_request(request)
        SavedCitationListMiddleware().process_request(request)
        request.saved_citations.add(article.localidentifier)
        view = SavedCitationRemoveView.as_view()
        response = view(request)
        assert response.status_code == 200
        assert not len(request.saved_citations)

    def test_can_properly_handle_the_case_where_an_item_is_no_longer_in_the_citation_list(self):
        issue = IssueFactory.create()
        article = ArticleFactory.create(issue=issue)
        request = RequestFactory().post('/', data={'document_id': article.localidentifier})
        request.user = AnonymousUser()
        SessionMiddleware().process_request(request)
        SavedCitationListMiddleware().process_request(request)
        view = SavedCitationRemoveView.as_view()
        response = view(request)
        assert response.status_code == 200
        assert 'error' in json.loads(force_text(response.content))


class TestSavedCitationBatchRemoveView:
    @pytest.fixture(autouse=True)
    def setup(self, solr_client):
        self.thesis_1 = ThesisFactory.create(
            id='t1', authors=['Abc, Def'], title='Thesis A', year=2014)
        solr_client.add_document(self.thesis_1)
        self.thesis_2 = ThesisFactory.create(
            id='t2', authors=['Def, ghi'], title='Thesis B', year=2011)
        solr_client.add_document(self.thesis_2)
        self.journal_1 = JournalFactory.create(type_code='S')
        self.journal_2 = JournalFactory.create(type_code='C')
        self.issue_1 = IssueFactory.create(journal=self.journal_1, year=2012)
        self.issue_2 = IssueFactory.create(journal=self.journal_2, year=2013)
        self.article_1 = ArticleFactory.create(issue=self.issue_1)
        solr_client.add_article(self.article_1)
        self.article_2 = ArticleFactory.create(issue=self.issue_1)
        solr_client.add_article(self.article_2)
        self.article_3 = ArticleFactory.create(issue=self.issue_2)
        solr_client.add_article(self.article_3)
        with repository.api.open_article(self.article_1.get_full_identifier()) as wrapper:
            wrapper.set_author(lastname='Ghi', firstname='Jlk')
        with repository.api.open_article(self.article_2.get_full_identifier()) as wrapper:
            wrapper.set_author(lastname='Jlk', firstname='mno')
        with repository.api.open_article(self.article_3.get_full_identifier()) as wrapper:
            wrapper.set_author(lastname='Ghi', firstname='Jlk')
        self.user = UserFactory()
        self.user.saved_citations.create(solr_id=self.thesis_1.id)
        self.user.saved_citations.create(solr_id=self.thesis_2.id)
        self.user.saved_citations.create(solr_id=self.article_1.localidentifier)
        self.user.saved_citations.create(solr_id=self.article_2.localidentifier)
        self.user.saved_citations.create(solr_id=self.article_3.localidentifier)
        self.client = Client(logged_user=self.user)

    def test_can_remove_many_documents_from_a_saved_citations_list(self):
        url = reverse('public:citations:remove_citation_batch')
        idlist = [
            self.thesis_1.id,
            self.article_1.localidentifier,
        ]
        response = self.client.post(url, data={'document_ids': idlist})
        assert response.status_code == 200
        assert not self.user.saved_citations.filter(solr_id__in=idlist).exists()

    def test_cannot_handle_an_empty_list_of_document_ids(self):
        url = reverse('public:citations:remove_citation_batch')
        response = self.client.post(url, data={'document_ids': []})
        assert response.status_code == 404

    def test_cannot_handle_a_list_of_document_ids_containing_incorrect_values(self):
        url = reverse('public:citations:remove_citation_batch')
        response = self.client.post(url, data={'document_ids': ['foo', 'bar', ]})
        assert response.status_code == 404<|MERGE_RESOLUTION|>--- conflicted
+++ resolved
@@ -7,13 +7,8 @@
 from django.test import RequestFactory
 import pytest
 
-<<<<<<< HEAD
-from base.test.factories import UserFactory
-from base.test.testcases import Client, EruditClientTestCase
-=======
 from base.test.testcases import Client
 from base.test.factories import UserFactory
->>>>>>> 4f7fda19
 from core.citations.middleware import SavedCitationListMiddleware
 from erudit.fedora import repository
 
@@ -27,12 +22,6 @@
 
 from apps.public.citations.views import SavedCitationAddView
 from apps.public.citations.views import SavedCitationRemoveView
-
-pytestmark = pytest.mark.django_db
-<<<<<<< HEAD
-
-=======
->>>>>>> 4f7fda19
 
 
 pytestmark = pytest.mark.django_db
@@ -127,7 +116,6 @@
         assert response.status_code == 404
 
 
-<<<<<<< HEAD
 def test_cannot_cite_article_not_in_fedora(solr_client):
     doc = SolrDocumentFactory()
     solr_client.add_document(doc)
@@ -140,8 +128,6 @@
     assert b'id_cite_modal_' not in response.content
 
 
-class TestSavedCitationAddView(EruditClientTestCase):
-=======
 class TestSavedCitationAddView:
 
     def test_cannot_cite_article_not_in_fedora(self, solr_client):
@@ -155,7 +141,6 @@
         assert b'data-document-id' in response.content
         assert b'id_cite_modal_' not in response.content
 
->>>>>>> 4f7fda19
     def test_can_add_an_article_to_a_citation_list(self):
         issue = IssueFactory.create()
         article = ArticleFactory.create(issue=issue)
